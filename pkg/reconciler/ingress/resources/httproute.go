--- conflicted
+++ resolved
@@ -74,13 +74,9 @@
 	gatewayConfig := config.FromContext(ctx).Gateway
 	namespacedNameGateway := gatewayConfig.Gateways[rule.Visibility].Gateway
 
-<<<<<<< HEAD
-	gatewayRef := gatewayv1alpha2.ParentRef{
+	gatewayRef := gatewayv1alpha2.ParentReference{
 		Group:     (*gatewayv1alpha2.Group)(&gatewayv1alpha2.GroupVersion.Group),
 		Kind:      (*gatewayv1alpha2.Kind)(pointer.String("Gateway")),
-=======
-	gatewayRef := gatewayv1alpha2.ParentReference{
->>>>>>> c82e90c0
 		Namespace: namespacePtr(gatewayv1alpha2.Namespace(namespacedNameGateway.Namespace)),
 		Name:      gatewayv1alpha2.ObjectName(namespacedNameGateway.Name),
 	}
@@ -88,11 +84,7 @@
 	return gatewayv1alpha2.HTTPRouteSpec{
 		Hostnames: hostnames,
 		Rules:     rules,
-<<<<<<< HEAD
-		CommonRouteSpec: gatewayv1alpha2.CommonRouteSpec{ParentRefs: []gatewayv1alpha2.ParentRef{
-=======
 		CommonRouteSpec: gatewayv1alpha2.CommonRouteSpec{ParentRefs: []gatewayv1alpha2.ParentReference{
->>>>>>> c82e90c0
 			gatewayRef,
 		}},
 	}
@@ -142,15 +134,10 @@
 			backendRef := gatewayv1alpha2.HTTPBackendRef{
 				BackendRef: gatewayv1alpha2.BackendRef{
 					BackendObjectReference: gatewayv1alpha2.BackendObjectReference{
-<<<<<<< HEAD
 						Group: (*gatewayv1alpha2.Group)(pointer.String("")),
 						Kind:  (*gatewayv1alpha2.Kind)(pointer.String("Service")),
 						Port:  portNumPtr(split.ServicePort.IntValue()),
 						Name:  gatewayv1alpha2.ObjectName(name),
-=======
-						Port: portNumPtr(split.ServicePort.IntValue()),
-						Name: gatewayv1alpha2.ObjectName(name),
->>>>>>> c82e90c0
 					},
 					Weight: pointer.Int32Ptr(int32(split.Percent)),
 				},
@@ -172,11 +159,7 @@
 			Value: pointer.StringPtr(pathPrefix),
 		}
 
-<<<<<<< HEAD
 		var headerMatchList []gatewayv1alpha2.HTTPHeaderMatch
-=======
-		headerMatchList := []gatewayv1alpha2.HTTPHeaderMatch{}
->>>>>>> c82e90c0
 		for k, v := range path.Headers {
 			headerMatch := gatewayv1alpha2.HTTPHeaderMatch{
 				Type:  headerMatchTypePtr(gatewayv1alpha2.HeaderMatchExact),
